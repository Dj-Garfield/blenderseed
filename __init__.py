'''
The MIT License (MIT)

Copyright (c) 2014 appleseedhq

Contributors: Franz Beaune, Joel Daniels, Esteban Tovagliari, Luke Kliber.

Permission is hereby granted, free of charge, to any person obtaining a copy
of this software and associated documentation files (the "Software"), to deal
in the Software without restriction, including without limitation the rights
to use, copy, modify, merge, publish, distribute, sublicense, and/or sell
copies of the Software, and to permit persons to whom the Software is
furnished to do so, subject to the following conditions:

The above copyright notice and this permission notice shall be included in all
copies or substantial portions of the Software.

THE SOFTWARE IS PROVIDED "AS IS", WITHOUT WARRANTY OF ANY KIND, EXPRESS OR
IMPLIED, INCLUDING BUT NOT LIMITED TO THE WARRANTIES OF MERCHANTABILITY,
FITNESS FOR A PARTICULAR PURPOSE AND NONINFRINGEMENT. IN NO EVENT SHALL THE
AUTHORS OR COPYRIGHT HOLDERS BE LIABLE FOR ANY CLAIM, DAMAGES OR OTHER
LIABILITY, WHETHER IN AN ACTION OF CONTRACT, TORT OR OTHERWISE, ARISING FROM,
OUT OF OR IN CONNECTION WITH THE SOFTWARE OR THE USE OR OTHER DEALINGS IN THE
SOFTWARE.
'''

bl_info = {
    "name": "appleseed",
<<<<<<< HEAD
    "author": "Franz Beaune, Joel Daniels, Esteban Tovagliari, Jasper van Nieuwenhuizen, Luke Kliber",
    "version": (0, 3, 6),
=======
    "author": "Franz Beaune, Joel Daniels, Esteban Tovagliari, Jasper van Nieuwenhuizen",
    "version": (0, 3, 7),
>>>>>>> 78e1dd48
    "blender": (2, 7, 1),
    "location": "Info Header (Render Engine Menu)",
    "description": "appleseed Render Engine",
    "warning": "",
    "wiki_url": "https://github.com/appleseedhq/blenderseed/wiki",
    "tracker_url": "https://github.com/appleseedhq/blenderseed/issues",
    "category": "Render"}

if "bpy" in locals():
    import imp
    imp.reload( properties)
    imp.reload( operators)
    imp.reload( export)
    imp.reload( ui)
    imp.reload( render)
    imp.reload( util)
    imp.reload( preferences)
    imp.reload( project_file_writer)

else:
    import bpy
    from . import properties
    from . import operators
    from . import export
    from . import ui
    from . import render
    from . import util
    from . import preferences
    from . import project_file_writer

import bpy, bl_ui, bl_operators
import math, mathutils
from shutil import copyfile
from datetime import datetime
import os, subprocess, time


def register():
    properties.register()
    operators.register()
    export.register()
    ui.register()
    preferences.register()
    bpy.utils.register_module( __name__)

def unregister():
    properties.unregister()
    operators.unregister()
    export.unregister()
    ui.unregister()
    preferences.unregister()
    bpy.utils.unregister_module( __name__)<|MERGE_RESOLUTION|>--- conflicted
+++ resolved
@@ -26,13 +26,8 @@
 
 bl_info = {
     "name": "appleseed",
-<<<<<<< HEAD
     "author": "Franz Beaune, Joel Daniels, Esteban Tovagliari, Jasper van Nieuwenhuizen, Luke Kliber",
-    "version": (0, 3, 6),
-=======
-    "author": "Franz Beaune, Joel Daniels, Esteban Tovagliari, Jasper van Nieuwenhuizen",
     "version": (0, 3, 7),
->>>>>>> 78e1dd48
     "blender": (2, 7, 1),
     "location": "Info Header (Render Engine Menu)",
     "description": "appleseed Render Engine",
@@ -51,7 +46,7 @@
     imp.reload( util)
     imp.reload( preferences)
     imp.reload( project_file_writer)
-
+    
 else:
     import bpy
     from . import properties
