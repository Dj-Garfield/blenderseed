--- conflicted
+++ resolved
@@ -164,19 +164,11 @@
         return asr.Vector2f(co_2d.x, y)
 
     def _calc_frame_dimensions(self, aspect_ratio):
-<<<<<<< HEAD
-        if self.bl_camera.camera.sensor_fit in ('AUTO', 'HORIZONTAL'):
-            film_width = self.bl_camera.camera.sensor_width / 1000
-            film_height = film_width / aspect_ratio
-        else:
-            film_height = self.bl_camera.camera.sensor_height / 1000
-=======
         if self.bl_camera.data.sensor_fit in ('AUTO', 'HORIZONTAL'):
             film_width = self.bl_camera.data.sensor_width / 1000
             film_height = film_width / aspect_ratio
         else:
             film_height = self.bl_camera.data.sensor_height / 1000
->>>>>>> 52a7b647
             film_width = film_height * aspect_ratio
 
         return film_width, film_height
